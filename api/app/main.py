--- conflicted
+++ resolved
@@ -27,11 +27,7 @@
 
 dramatiq.set_broker(broker)
 
-<<<<<<< HEAD
-# Import routes and tasks
-=======
 # Import routes and tasks
 from .routes import *
 from .routes_watermarks import *
-from .tasks import *
->>>>>>> ae49f61a
+from .tasks import *