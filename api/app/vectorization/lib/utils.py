--- conflicted
+++ resolved
@@ -29,11 +29,7 @@
 
         if img.width > max_dim or img.height > max_dim:
             img.thumbnail(
-<<<<<<< HEAD
                 (max_dim, max_dim), Image.Resampling.LANCZOS
-=======
-                (max_dim, max_dim), Image.Image.ANTIALIAS
->>>>>>> 3b1392a5
             )  
         img_path = os.path.join(doc_dir, img_filename + ".jpg")
         img.save(img_path, format=img_format)
