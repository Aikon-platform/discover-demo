import dramatiq
from dramatiq.middleware import CurrentMessage
from typing import Optional
import requests
from zipfile import ZipFile
from PIL import Image

from . import config
from .training import DATASETS_PATH, run_kmeans_training, run_sprites_training
from .utils.logging import notifying, TLogger, LoggerHelper
from .utils.functions import save_dataset


@dramatiq.actor(time_limit=1000 * 60 * 60, max_retries=0, store_results=True)
@notifying
def similarity(
    similarity_id: str,
    dataset_id: str,
    dataset_url: str,
    parameters: Optional[dict] = None,
    logger: TLogger = LoggerHelper,
):
    """
    Perform similarity detection

    Parameters:
    - similarity_id: the ID of the similarity task
    - dataset_id: the ID of the dataset
    - dataset_url: the URL of the zipped dataset to be downloaded
    - parameters: a JSON object containing the training parameters
    - logger: a logger object
    """

    current_task = CurrentMessage.get_current_message()
    current_task_id = current_task.message_id

    result_file = config.DTI_RESULTS_PATH / f"{current_task_id}.zip"
    result_file.parent.mkdir(parents=True, exist_ok=True)

    save_dataset(dataset_url, dataset_id)

    # Start training
    use_sprites = parameters.get("use_sprites", False)
    if use_sprites:
        output_path = run_sprites_training(
            similarity_id, dataset_id, parameters, logger
        )
    else:
        output_path = run_kmeans_training(similarity_id, dataset_id, parameters, logger)

    # zip results to config.DTI_RESULTS_PATH
    with ZipFile(result_file, "w") as zipObj:
        for file in output_path.glob("**/*"):
<<<<<<< HEAD
            if file.suffix == ".pkl":  # Don't include the model
                continue
=======
            # if file.suffix == ".pkl": # Don't include the model
            #    continue
>>>>>>> 0b317925

            if file.suffix == ".png":  # Convert to jpg if not transparent
                img = Image.open(file)
                if img.mode != "RGBA" and img.format != "JPEG":
                    img.save(file, "JPEG", quality=85)

            zipObj.write(file, file.relative_to(output_path))

    return {"result_url": f"{config.BASE_URL}/clustering/{current_task_id}/result"}


# @dramatiq.actor(time_limit=1000*60*60, max_retries=0, store_results=True)
# @notifying
# def train_dti(
#     clustering_id: str,
#     dataset_id: str,
#     dataset_url: str,
#     parameters: Optional[dict]=None,
#     logger: TLogger=LoggerHelper):
#     """
#     Train a DTI model
#
#     Parameters:
#     - clustering_id: the ID of the clustering task
#     - dataset_id: the ID of the dataset
#     - dataset_url: the URL of the zipped dataset to be downloaded
#     - parameters: a JSON object containing the training parameters
#     - logger: a logger object
#     """
#
#     current_task = CurrentMessage.get_current_message()
#     current_task_id = current_task.message_id
#
#     result_file = config.DTI_RESULTS_PATH / f"{current_task_id}.zip"
#     result_file.parent.mkdir(parents=True, exist_ok=True)
#
#     # Download and extract dataset to local storage
#     dataset_path = DATASETS_PATH / "generic" / dataset_id
#     dataset_ready_file = dataset_path / "ready.meta"
#
#     if not dataset_ready_file.exists():
#         dataset_path.mkdir(parents=True, exist_ok=True)
#         dataset_zip_path = dataset_path / "dataset.zip"
#
#         with requests.get(dataset_url, stream=True) as r:
#             r.raise_for_status()
#             with open(dataset_zip_path, "wb") as f:
#                 for chunk in r.iter_content(chunk_size=8192):
#                     f.write(chunk)
#
#         # Unzip dataset
#         with ZipFile(dataset_zip_path, "r") as zipObj:
#             zipObj.extractall(dataset_path / "train")
#
#         dataset_zip_path.unlink()
#
#         # Create ready file
#         dataset_ready_file.touch()
#     else:
#         print("Dataset already ready")
#         dataset_ready_file.touch()
#
#     # Start training
#     use_sprites = parameters.get("use_sprites", False)
#     if use_sprites:
#         output_path = run_sprites_training(clustering_id, dataset_id, parameters, logger)
#     else:
#         output_path = run_kmeans_training(clustering_id, dataset_id, parameters, logger)
#
#     # zip results to config.DTI_RESULTS_PATH
#     with ZipFile(result_file, "w") as zipObj:
#         for file in output_path.glob("**/*"):
#             if file.suffix == ".pkl": # Don't include the model
#                 continue
#
#             if file.suffix == ".png": # Convert to jpg if not transparent
#                 img = Image.open(file)
#                 if img.mode != "RGBA":
#                     nfile = file.with_suffix(".jpg")
#                     img.save(nfile)
#                     file.unlink()
#                     file = nfile
#
#             zipObj.write(file, file.relative_to(output_path))
#
#     return {"result_url": f"{config.BASE_URL}/clustering/{current_task_id}/result"}<|MERGE_RESOLUTION|>--- conflicted
+++ resolved
@@ -51,13 +51,8 @@
     # zip results to config.DTI_RESULTS_PATH
     with ZipFile(result_file, "w") as zipObj:
         for file in output_path.glob("**/*"):
-<<<<<<< HEAD
-            if file.suffix == ".pkl":  # Don't include the model
-                continue
-=======
             # if file.suffix == ".pkl": # Don't include the model
             #    continue
->>>>>>> 0b317925
 
             if file.suffix == ".png":  # Convert to jpg if not transparent
                 img = Image.open(file)
