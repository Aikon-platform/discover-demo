--- conflicted
+++ resolved
@@ -217,8 +217,6 @@
             return False
         return True
 
-<<<<<<< HEAD
-=======
     def task_update(self, event, message=None):
         if self.tracking_url:
             send_update(self.experiment_id, self.tracking_url, event, message)
@@ -226,7 +224,6 @@
         else:
             return False
 
->>>>>>> 9f3e01e1
     def send_scores(self, doc_pair, score_file):
         if not self.notify_url:
             return
@@ -275,7 +272,9 @@
             return True
 
         except Exception as e:
-            self.task_update("ERROR", "[API ERROR] Failed to compute and send similarity scores")
+            self.task_update(
+                "ERROR", "[API ERROR] Failed to compute and send similarity scores"
+            )
 
     def download_dataset(self):
         for doc_id, url in self.dataset.items():
@@ -294,10 +293,7 @@
                 self.print_and_log(
                     f"[task.similarity] Unable to download images for {doc_id}", e
                 )
-<<<<<<< HEAD
-=======
                 raise Exception
->>>>>>> 9f3e01e1
 
     def compute_and_send_scores(self):
         for doc_pair in doc_pairs(self.doc_ids):
