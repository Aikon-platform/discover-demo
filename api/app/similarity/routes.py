--- conflicted
+++ resolved
@@ -58,10 +58,7 @@
     }
     # which url to send back the similarity results and updates on the task
     notify_url = json_param.get("callback", None)
-<<<<<<< HEAD
-=======
     tracking_url = json_param.get("tracking_url")
->>>>>>> 9f3e01e1
 
     return shared_routes.start_task(
         compute_similarity,
