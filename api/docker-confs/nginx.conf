--- conflicted
+++ resolved
@@ -18,26 +18,14 @@
         alias /data/dticlustering/results;
     }
 
-<<<<<<< HEAD
-    location /media/similarity-results {
-        internal;
-        # Must match DTI_RESULTS_PATH in similarity/const.py
-=======
     location /media/similarity {
         internal;
         # Must match SIM_RESULTS_PATH in similarity/const.py
->>>>>>> f6e79712
         # data are stored inside [$DATA_FOLDER(docker.sh)]/$API_DATA_FOLDER(.env)/DEMO_NAME/results
         alias /data/similarity/results;
     }
 
-<<<<<<< HEAD
-    location /media/watermarks/sources {
-        # X-accel-redirect is used to serve static files from a different location
-        # without having to expose the location to the user.
-=======
     location /media/watermarks {
->>>>>>> f6e79712
         internal;
         # Must match WATERMARKS_SOURCES_FOLDER in watermarks/const.py
         # data are stored inside [$DATA_FOLDER(docker.sh)]/$API_DATA_FOLDER(.env)/DEMO_NAME/sources
