--- conflicted
+++ resolved
@@ -18,13 +18,13 @@
         alias /data/dticlustering/results;
     }
 
-<<<<<<< HEAD
     location /media/similarity-results {
         internal;
         # Must match DTI_RESULTS_PATH in similarity/const.py
         # data are stored inside [$DATA_FOLDER(docker.sh)]/$API_DATA_FOLDER(.env)/DEMO_NAME/results
         alias /data/similarity/results;
-=======
+    }
+
     location /media/watermarks/sources {
         # X-accel-redirect is used to serve static files from a different location
         # without having to expose the location to the user.
@@ -32,6 +32,5 @@
         # Must match WATERMARKS_SOURCES_FOLDER in watermarks/const.py
         # data are stored inside [$DATA_FOLDER(docker.sh)]/$API_DATA_FOLDER(.env)/DEMO_NAME/sources
         alias /data/watermarks/sources;
->>>>>>> 1e4aebc6
     }
 }