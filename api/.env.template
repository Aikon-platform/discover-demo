# set to 'prod' to use production settings
TARGET=dev

# apps (folder names) to be imported to the API
INSTALLED_APPS=dticlustering,watermarks,similarity

# url used on production
PROD_URL=http://localhost:8001

# folder path for data storage (containing subfolders with apps names) keep /data/ for Docker
API_DATA_FOLDER=/data/

# password to secure redis
# REDIS_PASSWORD=

<<<<<<< HEAD
=======
# prefix url for exposing results: each app has => /<prefix>/<app_name> (must match docker-confs/nginx.conf)
XACCEL_PREFIX=/media

>>>>>>> f6e79712
#######################
#    DTICLUSTERING    #
#######################

<<<<<<< HEAD
# where results are exposed by nginx (must match docker-confs/nginx.conf)
DTI_XACCEL_PREFIX=/media/dti-results

=======
>>>>>>> f6e79712
#######################
#      SIMILARITY     #
#######################

<<<<<<< HEAD
# where results are exposed by nginx (must match docker-confs/nginx.conf)
SIM_XACCEL_PREFIX=/media/similarity-results

=======
>>>>>>> f6e79712
#######################
#      WATERMARKS     #
#######################

# Relative path from API_DATA_FOLDER where watermarks models are stored
WATERMARKS_MODEL_FOLDER=watermarks/models/<|MERGE_RESOLUTION|>--- conflicted
+++ resolved
@@ -13,32 +13,17 @@
 # password to secure redis
 # REDIS_PASSWORD=
 
-<<<<<<< HEAD
-=======
 # prefix url for exposing results: each app has => /<prefix>/<app_name> (must match docker-confs/nginx.conf)
 XACCEL_PREFIX=/media
 
->>>>>>> f6e79712
 #######################
 #    DTICLUSTERING    #
 #######################
 
-<<<<<<< HEAD
-# where results are exposed by nginx (must match docker-confs/nginx.conf)
-DTI_XACCEL_PREFIX=/media/dti-results
-
-=======
->>>>>>> f6e79712
 #######################
 #      SIMILARITY     #
 #######################
 
-<<<<<<< HEAD
-# where results are exposed by nginx (must match docker-confs/nginx.conf)
-SIM_XACCEL_PREFIX=/media/similarity-results
-
-=======
->>>>>>> f6e79712
 #######################
 #      WATERMARKS     #
 #######################
