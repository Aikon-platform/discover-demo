@use "bulma/sass" with (
    $scheme-main: hsl(233, 100%, 63%),
);

@import "_variables";

*, *::before, *::after {
    box-sizing: border-box;
}

body {
    background-color: $bg-color;
    font: 100% Helvetica, sans-serif;
    margin: 0;
    padding: 0;
}

h1 {
    color: $main-color !important;
}

h2 {
    color: $dark-color !important;
}

a {
    font-weight: bold;
    color: $head-color;
    text-decoration: none !important;
}

.wrapper {
    display: flex;
    flex-direction: column;
    align-items: center;
}

<<<<<<< HEAD

=======
>>>>>>> f6e79712
#nav-icon {
    max-height: 30px;
    width: auto;
    object-fit: contain; /* or object-fit: cover; */
}

#nav-title {
    font-family: monospace;
    font-size: larger;
}

.content {
    display: flex;
    flex-direction: column;
    width: 100%;
}

.strong {
    color: var(--bulma-text-strong);
    font-size: var(--bulma-size-normal);
    font-weight: var(--bulma-weight-semibold);
}

.centerwrap {
    max-width: 900px;
    width: 100%;
    margin: 1% auto;
<<<<<<< HEAD
=======
    padding-top: 2em;
>>>>>>> f6e79712
}

pre {
    max-width: 900px;
    overflow: auto;
    white-space: pre-wrap;
    background: #333;
    color: #eee;
    border: 2px solid #ccc;
    padding: 1em;
    text-indent: 0;
}

// FORMS AND INPUTS

//form {
//
//    &.transparent {
//        background: transparent;
//    }
//
//    .field {
//        border: 2px solid $grey;
//        border-radius: $border-radius;
//        margin: 5px 0;
//        display: flex;
//        background: $light-grey;
//        padding: 10px;
//
//        & > label, & > .label {
//            display:inline-block;
//            width: 250px;
//            text-align: right;
//            margin-right: 12px;
//            padding-top: 5px;
//            flex-shrink: 0;
//
//            &.required:before {
//                margin-right: 5px;
//                content:"*";
//                color: $red;
//            }
//        }
//
//        ul li{
//            margin: 5px 0;
//        }
//
//        &.field-CheckboxSelectMultiple, &.field-RadioSelect {
//            .input {
//                input {
//                    position: relative;
//                    z-index: 2;
//                }
//                li {
//                    margin-top: 0.3em;
//                    display: flex;
//                    gap: 0.4em;
//                    align-items: center;
//                }
//                label {
//                    color: $bg-color;
//                    border-radius: 2em;
//                    margin-left: -2.2em;
//                    padding: 0.35em 0.8em 0.35em 2.2em;
//                }
//                :checked+label {
//                    background-color: $dark-color;
//                    color: #fff;
//                }
//            }
//        }
//
//        label {
//            font-family: $headfont;
//            font-weight: bold;
//        }
//        .help, &.field-PasswordInput ul li {
//            font-style: italic;
//            font-size: 0.9em;
//            color: $faded-color;
//        }
//        .input {
//            display:inline-block;
//            flex-grow:1;
//            margin-right:10px;
//            label, .label {
//                font-weight: 500;
//            }
//        }
//    }
//}
//
//
//input[type='text'], input[type='password'],
//input[type='email'], input[type='number'], textarea, select {
//    font-family: $headfont;
//    font-weight: normal;
//    border: none;
//    //border-bottom: 1px solid $border-color;
//    width: 100%;
//    max-width: 100%;
//    padding: 0.6em 1em;
//    transition: border 1s ease-out, background 1s ease-out;
//    // background-color: $bg-color;
//    //&:focus-visible {
//    //    outline: 2px solid $border-color;
//    //}
//}

.iconify {
    width: 1em;
    margin-right: 5px;
    min-width: 1em;
    height: 1em;
    min-height: 1em;
    display: inline-block;
}

input[type="submit"], input[type="file"], button, .btn {
    white-space: normal;
    text-align: center;
    font: 16px $headfont;
    font-weight: 500;
<<<<<<< HEAD
    //background-color: $head-color;
    //color: #fff;
    // border: 6px double #fff;
=======
>>>>>>> f6e79712
    border: none;
    padding: 0.6em 0.6em;
    border-radius: $border-radius;
    display: inline-flex;
    vertical-align: middle;
    margin: 0.1em 0.3em;
    min-height: 1.5em;
    min-width: 1.5em;
    align-items: center;
    justify-content: space-evenly;
    text-decoration: none;

<<<<<<< HEAD
    //&:hover {
    //    background-color: darken($head-color, 10%);
    //}

=======
>>>>>>> f6e79712
    .iconify {
        margin: 0em;
        width: 1.3em;
        height: 1.3em;
        & + span {
            margin-left: 0.3em;
        }
    }
    iconify-icon {
        font-size: 1.3em;
        margin: -0.15em 0 0;

        & + span {
            margin-left: 0.2em;
        }
    }

    &.cancel, &.validate {
        color: #fff;
        padding: 0 5px;
    }
    &.cancel {
        background: $red;
        border-color: darken($red, 20%);
    }
    &.validate {
        background: $green;
        border-color: darken($green, 20%);
    }
    &:disabled, &.disabled {
        background-color: #ccc;
        border-color: #ccc;
        color: #fff;
        pointer-events: none;
    }
    &.big {
        font-size: 1.3em;
    }

    &.is-outline {
        background-color: lighten($bg-color, 5%);
        border: 2px solid $main-color;
        color: $main-color;
    }
}

.text-shadow {
    text-shadow: 3px 3px 3px rgba(0, 0, 0, 0.5);
}

.card-cover {
    background-position: center center;
    box-shadow: inset 0 0 0 2000px rgba(47, 21, 6, 0.2);
    text-decoration: none !important;
}

ul.messages {
    margin: 0.5em 0;

    li {
        background: #ccc;
        color: #333;
        padding: 0.6rem 1rem;
        font-weight: bold;
        list-style: none;
        font-size: 0.9em;
        border-radius: $border-radius;

        &.success {
            background-color: darken($green, 50%);
            color: #fff;
        }
        &.warning, &.error {
            background-color: darken($red, 50%);
            color: #fff;
        }
    }
}

// List of tasks

.task-list {
    display: block;
    max-width: 700px;
    margin: 0 auto;
    .row {
        background-color: lighten($bg-color, 5%);
        border-radius: $border-radius;
<<<<<<< HEAD
        border: 2px solid $border-color;
=======
        border: 2px solid $grey;
>>>>>>> f6e79712
        margin: 0.5em 0;
        position: relative;
        display: flex;
        justify-content: space-between;
        align-items: center;
        padding: 1.5em 1em 1em;

        h2, p {
            margin: 0;
        }
        h2 {
            max-width: 100%;
            overflow: hidden;
            text-overflow: ellipsis;
            white-space: nowrap;
        }
        p.date {
            position: absolute;
            top: -0.5em;
            right: 1em;
            font-size: 0.7em;
            font-weight: bold;
            background-color: inherit;
            padding: 0.5em;
            border-radius: $border-radius;
        }
        p.user {
            position: absolute;
            border-radius: $border-radius;
            top: -0.5em;
            left: 1em;
            font-size: 0.9em;
            background-color: inherit;
            padding: 0.3em 0.5em;
        }
        .task-ref {
            a {
                color: $dark-color !important;
            }
        }
        div.task-ref {
            overflow: hidden;
            white-space: nowrap;
            text-overflow: ellipsis;
            padding: 0.3em;
        }
    }
}

.status {
    background-color: $main-color;
    color: #fff;
    padding: 0.3em 0.5em 0.25em;
    font-size: 0.8em;
    margin: 0;
    border-radius: $border-radius;
    font-weight: bold;
    &.status-CANCELLED, &.status-UNKNOWN {
        background-color: $grey;
    }
    &.status-PENDING {
        background-color: $yellow;
    }
    &.status-ERROR {
        background-color: $red;
    }
    &.status-SUCCESS {
        background-color: $green;
    }
}

.id-suffix {
    font-size: 0.6em;
    opacity: 0.5;
    overflow: hidden;
    text-overflow: ellipsis;
    white-space: nowrap;
    max-width: 100%;
}

// Pagination

.pagination {
    display: flex;
    width: 100%;
    align-items: center;
<<<<<<< HEAD
    opacity: 0.7;
    padding: 0.1em;
    border-top: 1px solid $main-color;
    border-bottom: 1px solid $main-color;

    a.pagination-link, a.pagination-next {
        display: inline-block;
        text-align: center;
        padding: 0.4em 0.4em;
        min-width: 1em;
        //background-color: $bg-color;
        transition: background-color 0.3s ease-in-out;
        text-decoration: none;

        &[href]:hover {
            background-color: lighten($bg-color, 20%);
        }
        &:not([href]) {
            opacity: 0.5;
        }
    }
=======
>>>>>>> f6e79712

    .pagination-list {
        flex: 1;
        display: flex;
        justify-content: right;
        margin: 0.3em 0;
    }
}

// Nice tables

.table {
    border-collapse: collapse;
    width: 100%;
    margin: 0.5em 0;
    //border: 2px solid $main-color;
    overflow: hidden;
    //background-color: lighten($bg-color, 5%);
    //
    //th, td {
    //    padding: 0.5em 1em;
    //    //border-bottom: 1px solid $main-color;
    //    //border-right: 1px solid $main-color;
    //    text-align: left;
    //    vertical-align: top;
    //    &:last-child {
    //        border-right: none;
    //    }
    //}
    //th {
    //    //background-color: lighten($main-color, 10%);
    //    font-weight: bold;
    //}
    //tr {
    //    &:hover {
    //        background-color: lighten($bg-color, 10%);
    //    }
    //}
    //tr:nth-child(even) {
    //    background-color: lighten($bg-color, 5%);
    //}
    //tr:nth-child(odd) {
    //    background-color: $bg-color;
    //}
    //tr:last-child td {
    //    border-bottom: none;
    //}
}


.clickable {
    transition: all 0.3s ease;
<<<<<<< HEAD
    box-shadow: 0 0 8px rgba(0, 0, 0, 0.3) !important;
}
.clickable:hover {
    transform: translateY(2px);
    box-shadow: 0 0 4px rgba(0, 0, 0, 0.6) !important;
=======
    box-shadow: 0 0.5em 1em -0.125em hsla(var(--bulma-shadow-h), var(--bulma-shadow-s), 50%, 0.3);
}
.clickable:hover {
    transform: translateY(2px);
    box-shadow: 0 0.5em 0.4em -0.125em hsla(var(--bulma-shadow-h), var(--bulma-shadow-s), 50%, 0.4);
}

.is-center {
    margin: auto;
>>>>>>> f6e79712
}


@import "_progresstracking";
@import "_clusterviewer";
@import "_watermarkmatches";<|MERGE_RESOLUTION|>--- conflicted
+++ resolved
@@ -35,10 +35,6 @@
     align-items: center;
 }
 
-<<<<<<< HEAD
-
-=======
->>>>>>> f6e79712
 #nav-icon {
     max-height: 30px;
     width: auto;
@@ -66,10 +62,7 @@
     max-width: 900px;
     width: 100%;
     margin: 1% auto;
-<<<<<<< HEAD
-=======
     padding-top: 2em;
->>>>>>> f6e79712
 }
 
 pre {
@@ -194,12 +187,6 @@
     text-align: center;
     font: 16px $headfont;
     font-weight: 500;
-<<<<<<< HEAD
-    //background-color: $head-color;
-    //color: #fff;
-    // border: 6px double #fff;
-=======
->>>>>>> f6e79712
     border: none;
     padding: 0.6em 0.6em;
     border-radius: $border-radius;
@@ -212,13 +199,6 @@
     justify-content: space-evenly;
     text-decoration: none;
 
-<<<<<<< HEAD
-    //&:hover {
-    //    background-color: darken($head-color, 10%);
-    //}
-
-=======
->>>>>>> f6e79712
     .iconify {
         margin: 0em;
         width: 1.3em;
@@ -307,11 +287,7 @@
     .row {
         background-color: lighten($bg-color, 5%);
         border-radius: $border-radius;
-<<<<<<< HEAD
-        border: 2px solid $border-color;
-=======
         border: 2px solid $grey;
->>>>>>> f6e79712
         margin: 0.5em 0;
         position: relative;
         display: flex;
@@ -398,30 +374,6 @@
     display: flex;
     width: 100%;
     align-items: center;
-<<<<<<< HEAD
-    opacity: 0.7;
-    padding: 0.1em;
-    border-top: 1px solid $main-color;
-    border-bottom: 1px solid $main-color;
-
-    a.pagination-link, a.pagination-next {
-        display: inline-block;
-        text-align: center;
-        padding: 0.4em 0.4em;
-        min-width: 1em;
-        //background-color: $bg-color;
-        transition: background-color 0.3s ease-in-out;
-        text-decoration: none;
-
-        &[href]:hover {
-            background-color: lighten($bg-color, 20%);
-        }
-        &:not([href]) {
-            opacity: 0.5;
-        }
-    }
-=======
->>>>>>> f6e79712
 
     .pagination-list {
         flex: 1;
@@ -474,13 +426,6 @@
 
 .clickable {
     transition: all 0.3s ease;
-<<<<<<< HEAD
-    box-shadow: 0 0 8px rgba(0, 0, 0, 0.3) !important;
-}
-.clickable:hover {
-    transform: translateY(2px);
-    box-shadow: 0 0 4px rgba(0, 0, 0, 0.6) !important;
-=======
     box-shadow: 0 0.5em 1em -0.125em hsla(var(--bulma-shadow-h), var(--bulma-shadow-s), 50%, 0.3);
 }
 .clickable:hover {
@@ -490,7 +435,6 @@
 
 .is-center {
     margin: auto;
->>>>>>> f6e79712
 }
 
 
