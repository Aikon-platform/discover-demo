--- conflicted
+++ resolved
@@ -5,22 +5,12 @@
     <meta charset="UTF-8">
     <meta name="viewport" content="width=device-width, initial-scale=1">
     <title>{% block title %}{% endblock %}</title>
-<<<<<<< HEAD
-    <link rel="stylesheet" href="{% static "css/style.css" %}?v1.0">
-    <link rel="icon" type="image/png" href="{% static "img/favicon.png" %}"/>
-    <link rel="stylesheet" href="https://cdn.jsdelivr.net/npm/bulma@1.0.0/css/bulma.min.css">
-    {% block extra_head %}{% endblock %}
-</head>
-<body>
-<nav class="navbar" role="navigation" aria-label="main navigation">
-=======
     <link rel="stylesheet" href="{% static "css/style.css" %}">
     <link rel="icon" type="image/png" href="{% static "img/favicon.png" %}"/>
     {% block extra_head %}{% endblock %}
 </head>
 <body>
 <nav class="navbar" role="navigation" aria-label="main navigation" data-theme="dark">
->>>>>>> f6e79712
     <div class="navbar-brand ml-3">
         <a class="navbar-item" href="{% url 'home' %}">
             <img id="nav-icon" src="{% static "img/favicon.png" %}" alt="Icon">
@@ -39,7 +29,6 @@
             <a id="nav-title" href="{% url 'home' %}" class="navbar-item nav-link px-2 mt-1">
                 Discover Demo
             </a>
-<<<<<<< HEAD
 
             {% can_admin_accounts request.user as is_admin %}
             {% if is_admin %}
@@ -53,21 +42,6 @@
                     Demos
                 </a>
 
-=======
-
-            {% can_admin_accounts request.user as is_admin %}
-            {% if is_admin %}
-                <a href="{% url "accounts_admin" %}" title="Admin accounts" class="navbar-item">
-                    <span class="iconify mr-1" data-icon="mdi:shield"></span> <span>Admin</span>
-                </a>
-            {% endif %}
-
-            <div class="navbar-item has-dropdown is-hoverable">
-                <a class="navbar-link">
-                    Demos
-                </a>
-
->>>>>>> f6e79712
                 <div class="navbar-dropdown">
                     <a href="{% url 'dticlustering:list' %}" class="navbar-item">
                         DTI clustering
@@ -92,11 +66,7 @@
                     </div>
                 {% else %}
                     <div class="buttons">
-<<<<<<< HEAD
-                        <a class="button is-info is-outlined" href="{% url 'login' %}">Log in</a>
-=======
                         <a class="button is-link is-outlined" href="{% url 'login' %}">Log in</a>
->>>>>>> f6e79712
                     </div>
                 {% endif %}
             </div>
@@ -116,13 +86,6 @@
             </div>
         {% endif %}
         {% block content %}{% endblock %}
-<<<<<<< HEAD
-    </div>
-</div>
-
-<footer class="footer">
-    {# <div class="content columns"> TODO PUT INSTITUTIONS LOGOS </div> #}
-=======
     </div>
 </div>
 
@@ -156,7 +119,6 @@
             <strong>Discover Project</strong> is a project hosted at École des Ponts ParisTech | Imagine Lab
         </div>
     </div>
->>>>>>> f6e79712
 </footer>
 {% block extra_js %}{% endblock %}
 <script src="https://code.iconify.design/3/3.1.1/iconify.min.js"></script>
