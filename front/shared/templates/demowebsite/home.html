{% extends "demowebsite/base.html" %}
{% load static %}

{% block title %}Research demos{% endblock %}

{% block content %}
    <div class="centerwrap" id="demo-list">
        <h2 class="pb-2 border-bottom">Research demos</h2>

<<<<<<< HEAD
        {% include "includes/demo-card.html" with demo="dticlustering" demo_title="DTI clustering" demo_subtitle="Group images dataset on content" %}
        {% include "includes/demo-card.html" with demo="similarity" demo_title="Similarity retrieval" demo_subtitle="Find most similar images" %}
=======
        <div class="row row-cols-1 row-cols-lg-3 align-items-stretch g-4 py-5">
            <div class="col">
                <a href="{% url 'dticlustering:list' %}">
                    <div class="card card-cover h-100 overflow-hidden text-bg-dark rounded-4 shadow-lg" style="background-image: url('{% static "img/DTI-clustering.png" %}');">
                        <div class="d-flex flex-column h-100 p-5 pb-3 text-white text-shadow">
                            <h3 class="pt-5 mt-5 mb-4 display-6 lh-1 fw-bold">DTI Clustering</h3>
                            <small>Group images dataset on content</small>
                        </div>
                    </div>
                </a>

            </div>

            <div class="col">
                <a href="{% url 'watermarks:detect' %}">
                    <div class="card card-cover h-100 overflow-hidden text-bg-dark rounded-4 shadow-lg" style="background-image: url('{% static "img/watermark-detect.jpg" %}');">
                        <div class="d-flex flex-column h-100 p-5 pb-3 text-white text-shadow">
                            <h3 class="pt-5 mt-5 mb-4 display-6 lh-1 fw-bold">Watermark Detection</h3>
                            <small>Detect a historical watermark in a page</small>
                        </div>
                    </div>
                </a>

            </div>

        </div>
>>>>>>> ae49f61a
    </div>
{% endblock %}<|MERGE_RESOLUTION|>--- conflicted
+++ resolved
@@ -7,36 +7,12 @@
     <div class="centerwrap" id="demo-list">
         <h2 class="pb-2 border-bottom">Research demos</h2>
 
-<<<<<<< HEAD
+        <div class="row row-cols-1 row-cols-lg-3 align-items-stretch g-4 py-5">
+
         {% include "includes/demo-card.html" with demo="dticlustering" demo_title="DTI clustering" demo_subtitle="Group images dataset on content" %}
-        {% include "includes/demo-card.html" with demo="similarity" demo_title="Similarity retrieval" demo_subtitle="Find most similar images" %}
-=======
-        <div class="row row-cols-1 row-cols-lg-3 align-items-stretch g-4 py-5">
-            <div class="col">
-                <a href="{% url 'dticlustering:list' %}">
-                    <div class="card card-cover h-100 overflow-hidden text-bg-dark rounded-4 shadow-lg" style="background-image: url('{% static "img/DTI-clustering.png" %}');">
-                        <div class="d-flex flex-column h-100 p-5 pb-3 text-white text-shadow">
-                            <h3 class="pt-5 mt-5 mb-4 display-6 lh-1 fw-bold">DTI Clustering</h3>
-                            <small>Group images dataset on content</small>
-                        </div>
-                    </div>
-                </a>
-
-            </div>
-
-            <div class="col">
-                <a href="{% url 'watermarks:detect' %}">
-                    <div class="card card-cover h-100 overflow-hidden text-bg-dark rounded-4 shadow-lg" style="background-image: url('{% static "img/watermark-detect.jpg" %}');">
-                        <div class="d-flex flex-column h-100 p-5 pb-3 text-white text-shadow">
-                            <h3 class="pt-5 mt-5 mb-4 display-6 lh-1 fw-bold">Watermark Detection</h3>
-                            <small>Detect a historical watermark in a page</small>
-                        </div>
-                    </div>
-                </a>
-
-            </div>
+        {% include "includes/demo-card.html" with demo="watermark-detect" demo_title="Watermark detection" demo_subtitle="Detect a historical watermark in a page" %}
+        {#{% include "includes/demo-card.html" with demo="similarity" demo_title="Similarity retrieval" demo_subtitle="Find most similar images" %}#}
 
         </div>
->>>>>>> ae49f61a
     </div>
 {% endblock %}