from pathlib import Path
from environ import Env
from django.urls import reverse_lazy

BASE_DIR = Path(__file__).resolve().parent.parent.parent

# Read environment variables from .env file
ENV = Env()
Env.read_env(env_file=f"{BASE_DIR}/.env")

# Application definition

INSTALLED_APPS = [
<<<<<<< HEAD
    "django.contrib.auth",
    "django.contrib.contenttypes",
    "django.contrib.sessions",
    "django.contrib.messages",
    "django.contrib.staticfiles",
    "django_dramatiq",
    "shared",
    "datasets",
    "dticlustering",
    "similarity",
    "django.contrib.admin",
=======
    'django.contrib.auth',
    'django.contrib.contenttypes',
    'django.contrib.sessions',
    'django.contrib.messages',
    'django.contrib.staticfiles',

    'django_dramatiq',

    'shared',
    'datasets',
    'dticlustering',
    'watermarks',

    'django.contrib.admin',
>>>>>>> ae49f61a
]

MIDDLEWARE = [
    "django.middleware.security.SecurityMiddleware",
    "django.contrib.sessions.middleware.SessionMiddleware",
    "django.middleware.common.CommonMiddleware",
    "django.middleware.csrf.CsrfViewMiddleware",
    "django.contrib.auth.middleware.AuthenticationMiddleware",
    "django.contrib.messages.middleware.MessageMiddleware",
    "django.middleware.clickjacking.XFrameOptionsMiddleware",
]

ROOT_URLCONF = "demowebsite.urls"

TEMPLATES = [
    {
        "BACKEND": "django.template.backends.django.DjangoTemplates",
        "DIRS": [],
        "APP_DIRS": True,
        "OPTIONS": {
            "context_processors": [
                "django.template.context_processors.debug",
                "django.template.context_processors.request",
                "django.contrib.auth.context_processors.auth",
                "django.contrib.messages.context_processors.messages",
            ],
        },
    },
]

WSGI_APPLICATION = "demowebsite.wsgi.application"

AUTH_PASSWORD_VALIDATORS = [
    {
        "NAME": "django.contrib.auth.password_validation.UserAttributeSimilarityValidator",
    },
    {
        "NAME": "django.contrib.auth.password_validation.MinimumLengthValidator",
    },
    {
        "NAME": "django.contrib.auth.password_validation.CommonPasswordValidator",
    },
    {
        "NAME": "django.contrib.auth.password_validation.NumericPasswordValidator",
    },
]

LANGUAGE_CODE = "en-us"

TIME_ZONE = "Europe/Paris"

USE_I18N = True

USE_TZ = True

STATIC_URL = "static/"
STATIC_ROOT = BASE_DIR / "static"

MEDIA_URL = "media/"
MEDIA_ROOT = Path(ENV("MEDIA_ROOT", default=BASE_DIR / "media"))

DEFAULT_AUTO_FIELD = "django.db.models.BigAutoField"

DRAMATIQ_BROKER = {
    "BROKER": "dramatiq.brokers.redis.RedisBroker",
    "OPTIONS": {
        "url": ENV(
            "REDIS_URL", default="redis:///2"
        ),  # f"redis://:{ENV('REDIS_PASSWORD')}@localhost:6379/1"
    },
    "MIDDLEWARE": [],
}


MAX_UPLOAD_SIZE = ENV("MAX_UPLOAD_SIZE", default=100 * 1024 * 1024)

LOGOUT_REDIRECT_URL = reverse_lazy("home")<|MERGE_RESOLUTION|>--- conflicted
+++ resolved
@@ -11,7 +11,6 @@
 # Application definition
 
 INSTALLED_APPS = [
-<<<<<<< HEAD
     "django.contrib.auth",
     "django.contrib.contenttypes",
     "django.contrib.sessions",
@@ -22,23 +21,8 @@
     "datasets",
     "dticlustering",
     "similarity",
+    "watermarks",
     "django.contrib.admin",
-=======
-    'django.contrib.auth',
-    'django.contrib.contenttypes',
-    'django.contrib.sessions',
-    'django.contrib.messages',
-    'django.contrib.staticfiles',
-
-    'django_dramatiq',
-
-    'shared',
-    'datasets',
-    'dticlustering',
-    'watermarks',
-
-    'django.contrib.admin',
->>>>>>> ae49f61a
 ]
 
 MIDDLEWARE = [
