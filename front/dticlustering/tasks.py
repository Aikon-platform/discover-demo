--- conflicted
+++ resolved
@@ -17,9 +17,6 @@
     """
     try:
         dticlustering = DTIClustering.objects.get(id=experiment_id)
-<<<<<<< HEAD
-
-=======
     except Exception as e:
         print(
             f"[dticlustering.collect_results] Unknown DTIClustering: experiment_id doesn't match any record {e}"
@@ -27,7 +24,6 @@
         return
 
     try:
->>>>>>> f6e79712
         # download the results from the API
         res = requests.get(result_url, stream=True)
         res.raise_for_status()
@@ -39,19 +35,11 @@
                 f.write(chunk)
 
         # unzip the results
-<<<<<<< HEAD
-        with ZipFile(zipresultfile, "r") as zipObj:
-            zipObj.extractall(dticlustering.result_full_path)
-
-        # create a summary.zip file, with cherry picked content
-        summaryzipfile = dticlustering.result_full_path / "summary.zip"
-=======
         with ZipFile(zip_result_file, "r") as zip_obj:
             zip_obj.extractall(dticlustering.result_full_path)
 
         # create a summary.zip file, with cherry-picked content
         summary_zip = dticlustering.result_full_path / "summary.zip"
->>>>>>> f6e79712
         cherrypick = [
             "*.csv",
             "clusters.html",
@@ -61,20 +49,12 @@
             "prototypes/*",
         ]
 
-<<<<<<< HEAD
-        with ZipFile(summaryzipfile, "w") as zipObj:
-=======
         with ZipFile(summary_zip, "w") as zipObj:
->>>>>>> f6e79712
             for cp in cherrypick:
                 for f in dticlustering.result_full_path.glob(cp):
                     zipObj.write(f, f.relative_to(dticlustering.result_full_path))
 
         # mark the dticlustering as finished
         dticlustering.terminate_task()
-<<<<<<< HEAD
-    except:
-=======
     except Exception:
->>>>>>> f6e79712
         dticlustering.terminate_task(status="ERROR", error=traceback.format_exc())