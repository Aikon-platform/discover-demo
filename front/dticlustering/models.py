from django.conf import settings
from django.contrib.auth import get_user_model
from django.db import models
from django.utils.functional import cached_property
from django.core.mail import send_mail, mail_admins
from django.utils import timezone
from django.urls import reverse
from pathlib import Path
import requests
import uuid
import json
import csv
import io
import traceback
import shutil

from typing import Dict, Any

from datasets.models import ZippedDataset
from requests import RequestException

from tasking.models import AbstractAPITask, API_URL, BASE_URL

User = get_user_model()

API_URL = getattr(settings, "API_URL", "http://localhost:5000")
BASE_URL = getattr(settings, "BASE_URL", "http://localhost:8000")


class DTIClustering(AbstractAPITask("dti")):
    """
    Main model for a clustering query and result
    """

    api_endpoint_prefix = "clustering"
    django_app_name = "dticlustering"

    # The clustering parameters
    dataset = models.ForeignKey(ZippedDataset, null=True, on_delete=models.SET_NULL)
    parameters = models.JSONField(null=True)

    class Meta:
        verbose_name = "DTI Clustering"
        ordering = ["-requested_on"]
        permissions = [
            ("monitor_dticlustering", "Can monitor DTI Clustering"),
        ]

    def get_absolute_url(self):
        return reverse("dticlustering:status", kwargs={"pk": self.pk})

    @property
    def result_zip_exists(self) -> bool:
        """
        True if the result zip file exists
        """
        return (self.result_full_path / "results.zip").exists()

    @property
    def result_summary_url(self) -> str:
        """
        URL to the result summary file
        """
        return f"{self.result_media_url}/summary.zip"

    def get_task_kwargs(self):
        return {
            "dataset_url": f"{settings.BASE_URL}{self.dataset.zip_file.url}",
            "dataset_id": str(self.dataset.id),
            "parameters": json.dumps(self.parameters),
        }

    def on_task_success(self, data):
<<<<<<< HEAD
        self.status = "FETCHING RESULTS"
=======
        self.status = "FETCHING RESULTS"  # TODO if FETCHING but no results, retry to download result file
>>>>>>> f6e79712
        self.save()
        # start collecting results
        from .tasks import collect_results

<<<<<<< HEAD
        collect_results.send(str(self.pk), data["output"]["result_url"])
=======
        # start collecting results
        # from .tasks import collect_results
        # collect_results.send(str(self.pk), data["output"]["result_url"])
        self.retrieve_results(data["output"]["result_url"])

    def retrieve_results(self, result_url: str):
        # TODO find why the task is not starting
        from zipfile import ZipFile

        try:
            # download the results from the API
            res = requests.get(result_url, stream=True)
            res.raise_for_status()
            self.result_full_path.mkdir(parents=True, exist_ok=True)
            zip_result_file = self.result_full_path / "results.zip"

            with open(zip_result_file, "wb") as f:
                for chunk in res.iter_content(chunk_size=8192):
                    f.write(chunk)

            # unzip the results
            with ZipFile(zip_result_file, "r") as zip_obj:
                zip_obj.extractall(self.result_full_path)

            # create a summary.zip file, with cherry-picked content
            summary_zip = self.result_full_path / "summary.zip"
            cherrypick = [
                "*.csv",
                "clusters.html",
                "clusters/**/*_raw.*",
                "backgrounds/*",
                "masked_prototypes/*",
                "prototypes/*",
            ]

            with ZipFile(summary_zip, "w") as zipObj:
                for cp in cherrypick:
                    for f in self.result_full_path.glob(cp):
                        zipObj.write(f, f.relative_to(self.result_full_path))

            # mark the self as finished
            self.terminate_task()
        except Exception:
            self.terminate_task(status="ERROR", error=traceback.format_exc())
>>>>>>> f6e79712

    @classmethod
    def clear_old_tasks(cls, days_before: int = 30) -> Dict[str, int]:
        """
        Clear old clusterings
        """
        old_clusterings = cls.objects.filter(
            requested_on__lte=timezone.now() - timezone.timedelta(days=days_before)
        )

        # remove results
        for c in old_clusterings:
            shutil.rmtree(c.result_full_path, ignore_errors=True)

        # remove all datasets except those who have a clustering younger than days_before days
        old_datasets = ZippedDataset.objects.exclude(
            dticlustering__requested_on__gt=timezone.now()
            - timezone.timedelta(days=days_before)
        )
        for d in old_datasets:
            d.zip_file.delete()

        cleared_data = {
            "cleared_clusterings": len(old_clusterings),
            "cleared_datasets": len(old_datasets),
        }

        # remove records
        old_clusterings.delete()
        old_datasets.delete()

        return cleared_data

    @classmethod
    def get_frontend_monitoring(cls):
        """
        Returns a dict with the monitoring data
        """
        total_size = 0
        for f in Path(settings.MEDIA_ROOT).glob("**/*"):
            if f.is_file():
                total_size += f.stat().st_size
        n_datasets = ZippedDataset.objects.count()
        n_clusterings = DTIClustering.objects.count()

        return {
            "total_size": total_size,
            "n_datasets": n_datasets,
<<<<<<< HEAD
            "n_clusterings": n_clusterings,
=======
            "n_experiments": n_clusterings,
>>>>>>> f6e79712
        }

    @classmethod
    def clear_old_clusterings(cls, days_before: int = 30) -> Dict[str, int]:
        """
        Clear old clusterings
        """
        return cls.clear_old_tasks(days_before)

    @cached_property
    def expanded_results(self):
        """
        Returns a dict with all the result data
        """

        path = self.result_full_path
        if not path.exists():
            return {}

        result_dict = {}

        clusters_path = path / "clusters"
        prototypes_path = path / "prototypes"
        backgrounds_path = path / "backgrounds"

        # Cluster_by_path csv
        cluster_by_path_file = path / "cluster_by_path.csv"
        if cluster_by_path_file.exists():
            result_dict["csv_export_file"] = "cluster_by_path.csv"

        # Image data json
        image_data_file = path / "cluster_by_path.json"
        image_data = {}
        if image_data_file.exists():
            with open(image_data_file, "r") as f:
                image_data = json.load(f)

        # no proto
        if not prototypes_path.exists():
            result_dict["clusters"] = []
            return result_dict

        # List prototypes
        prototypes = {
            int(c.name[len("prototype") : -4])
            for c in prototypes_path.glob("prototype*")
            if c.suffix in [".jpg", ".png"]
        }

        clusters = {}
        result_dict["clusters"] = clusters

        # List backgrounds
        result_dict["background_urls"] = [
            "backgrounds/{b.name}"
            for b in backgrounds_path.glob("background*")
            if b.suffix in [".jpg", ".png"]
        ]

        def try_and_get_url(*try_names):
            """
            For each name in try_names, returns (as a URL) the first one
            that exists (as a file), or None
            """
            for try_name in try_names:
                if (path / try_name).exists():
                    return f"{try_name}"

        # Iter clusters
        for p in sorted(prototypes):
            # Display the masked prototype if it exists, otherwise the original
            proto_url = try_and_get_url(
                f"masked_prototypes/prototype{p}.png",
                f"masked_prototypes/prototype{p}.jpg",
                f"prototypes/prototype{p}.png",
                f"prototypes/prototype{p}.jpg",
            )

            cluster = {
                "proto_url": proto_url,
                "id": p,
                "name": f"Cluster {p}",
                "images": [],
            }
            clusters[p] = cluster

            # add mask
            cluster["mask_url"] = try_and_get_url(
                f"masks/mask{p}.png",
                f"masks/mask{p}.jpg",
            )

            cluster_dir = clusters_path / f"cluster{p}"
            if not cluster_dir.exists():
                continue

            for img in cluster_dir.glob("*_raw.*"):
                if not img.suffix in [".jpg", ".png"]:
                    continue
                img_id = int(img.stem[: -len("_raw")])
                img_data = {
                    "raw_url": f"clusters/cluster{p}/{img.name}",
                    "tsf_url": f"clusters/cluster{p}/{img_id}_tsf{img.suffix}",
                    "path": None,
                    "distance": 100.0,
                    "id": img_id,
                }
                if str(img_id) in image_data:
                    img_ext_data = image_data[str(img_id)]
                    assert img_ext_data["cluster_id"] == p
                    img_data["path"] = img_ext_data["path"]
                    img_data["distance"] = img_ext_data["distance"]

                cluster["images"].append(img_data)

        return result_dict


class SavedClustering(models.Model):
    """
    Model for saving clustering modifications made by user
    """

    from_dti = models.ForeignKey(
        DTIClustering, on_delete=models.CASCADE, related_name="saved_clustering"
    )
    id = models.UUIDField(primary_key=True, default=uuid.uuid4, editable=False)
    name = models.CharField(
        max_length=64,
        default="dti",
        blank=True,
        verbose_name="Clustering name",
        help_text="An optional name to identify this clustering",
    )

    date = models.DateTimeField(auto_now=True, editable=False)

    clustering_data = models.JSONField(null=True)

    class Meta:
        ordering = ["-date"]
        verbose_name = "Manual clustering"

    def get_absolute_url(self) -> str:
        return reverse(
            "dticlustering:saved",
            kwargs={"pk": self.pk, "from_pk": self.from_dti_id},  # self.from_dti_id}
        )

    def format_as_csv(self) -> str:
        """
        Returns a CSV string with the clustering data
        """
        output = io.StringIO()
        writer = csv.writer(output)

        writer.writerow(["image_id", "image_path", "cluster_id", "cluster_name"])

        for cluster_id, cluster in self.clustering_data["clusters"].items():
            for img in cluster["images"]:
                writer.writerow([img["id"], img["path"], cluster_id, cluster["name"]])

        return output.getvalue()<|MERGE_RESOLUTION|>--- conflicted
+++ resolved
@@ -71,18 +71,9 @@
         }
 
     def on_task_success(self, data):
-<<<<<<< HEAD
-        self.status = "FETCHING RESULTS"
-=======
         self.status = "FETCHING RESULTS"  # TODO if FETCHING but no results, retry to download result file
->>>>>>> f6e79712
         self.save()
-        # start collecting results
-        from .tasks import collect_results
-
-<<<<<<< HEAD
-        collect_results.send(str(self.pk), data["output"]["result_url"])
-=======
+
         # start collecting results
         # from .tasks import collect_results
         # collect_results.send(str(self.pk), data["output"]["result_url"])
@@ -127,7 +118,6 @@
             self.terminate_task()
         except Exception:
             self.terminate_task(status="ERROR", error=traceback.format_exc())
->>>>>>> f6e79712
 
     @classmethod
     def clear_old_tasks(cls, days_before: int = 30) -> Dict[str, int]:
@@ -176,11 +166,7 @@
         return {
             "total_size": total_size,
             "n_datasets": n_datasets,
-<<<<<<< HEAD
-            "n_clusterings": n_clusterings,
-=======
             "n_experiments": n_clusterings,
->>>>>>> f6e79712
         }
 
     @classmethod
