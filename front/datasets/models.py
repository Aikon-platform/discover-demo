import shutil
from pathlib import Path
from typing import Dict, List
from zipfile import ZipFile
import requests

from django.db import models
from django.conf import settings
import uuid
import json

from .utils import PathAndRename, IMG_EXTENSIONS, unzip_on_the_fly, sanitize_str
from .fields import URLListModelField

path_datasets = PathAndRename("datasets/")


class AbstractDataset(models.Model):
    """
    This class is used to store simple datasets
    """

    id = models.UUIDField(primary_key=True, default=uuid.uuid4, editable=False)
    name = models.CharField(
        max_length=64,
        default="dataset",
        blank=True,
        verbose_name="Dataset name",
        help_text="An optional name to identify this dataset",
    )
    created_on = models.DateTimeField(auto_now_add=True, editable=False)

    @property
    def full_path(self) -> Path:
        """
        # TODO unify and remove usage of zipped_dataset
        """
        return Path(settings.MEDIA_ROOT) / "datasets" / f"{self.id}"

    class Meta:
        abstract = True


class Dataset(AbstractDataset):
    """Set of images to be processed"""

    zip_file = models.FileField(upload_to=path_datasets, max_length=500, null=True)
    iiif_manifests = URLListModelField(
        verbose_name="IIIF Manifest URLs",
        help_text="The URLs to the IIIF manifests of the dataset",
<<<<<<< HEAD
=======
        blank=True,
>>>>>>> dd0269b8
        null=True,
    )
    pdf_file = models.FileField(upload_to=path_datasets, max_length=500, null=True)

    api_url = models.URLField(
        null=True,
        blank=True,
        help_text="The URL where the dataset can be accessed through the API",
    )

    def documents_for_api(self) -> List[Dict]:
        docs = []
        if self.zip_file:
            docs.append(
                {
                    "type": "zip",
                    "src": f"{settings.BASE_URL}{self.zip_file.url}",
                }
            )
        if self.iiif_manifests:
            docs.extend([{"type": "iiif", "src": url} for url in self.iiif_manifests])
        if self.pdf_file:
            docs.append(
                {
                    "type": "pdf",
                    "src": f"{settings.BASE_URL}{self.pdf_file.url}",
                }
            )
        return docs

    def extract_from_zip(self):
        """
        Extract the content of the zip file
        """
        try:
            target_dir = self.full_path / "unzipped"
            is_new = not target_dir.exists()
            if is_new:
                target_dir.mkdir(parents=True, exist_ok=True)

            zip_path = Path(self.zip_file.path)
            if not zip_path.exists():
                raise ValueError("Zip file not found")

            with ZipFile(zip_path, "r") as zip_ref:
                image_files = [
                    f
                    for f in zip_ref.namelist()
                    if Path(f).suffix.lower() in IMG_EXTENSIONS
                ]
                if not image_files:
                    raise ValueError("No image files found in zip")

                if not is_new and len(image_files) == len(list(target_dir.iterdir())):
                    return list(target_dir.iterdir())

                for img_path in image_files:
                    source = zip_ref.open(img_path)
                    target = target_dir / Path(img_path)
                    target.parent.mkdir(parents=True, exist_ok=True)
                    with open(target, "wb") as f:
                        f.write(source.read())
        except Exception as e:
            raise e
        return target_dir.glob("**/*")

    def download_and_extract(self):
        """
        Download and extract the dataset, from the API or the zip file

        Returns:
            A dictionary of the form {uid: {filename: (fullpath, source(relative or url))}}
            Save the mapping in a json file
        """

        def simple_mapping(files, root_path):
            return {
                str(p.relative_to(root_path)): (str(p), str(p.relative_to(root_path)))
                for p in files
            }

        files = {}
        if self.zip_file:
            ffiles = self.extract_from_zip()
            root_path = self.full_path / "unzipped"
            files[
                sanitize_str(f"{settings.BASE_URL}{self.zip_file.url}")
            ] = simple_mapping(ffiles, root_path)

        if self.iiif_manifests:
            # fetch from api
            api_info = requests.get(self.api_url).json()
            for doc in api_info["documents"]:
                if doc["type"] == "iiif":
                    # download zip
                    doc_path = (
                        settings.MEDIA_ROOT
                        / "documents"
                        / sanitize_str(doc["uid"])
                        / "iiif"
                    )
                    ffiles = unzip_on_the_fly(
                        doc["download"], doc_path, [".json", *IMG_EXTENSIONS]
                    )
                    if doc_path / "mapping.json" is not None:
                        with open(doc_path / "mapping.json", "r") as f:
                            mping = json.load(f)
                        for k, v in mping.items():
                            mping[k] = (str(doc_path / "images" / k), v)
                        files[sanitize_str(doc["uid"])] = mping
                    else:
                        files[sanitize_str(doc["uid"])] = simple_mapping(
                            ffiles, doc_path
                        )

        return files

    @property
    def images(self) -> dict[str, Path]:
        """
        Check if images have been extracted
        """
        try:
            dataset_dir = self.full_path
            dataset_dir.mkdir(parents=True, exist_ok=True)
            dfile = dataset_dir / "mapping.json"
            if dfile.exists():
                with open(dfile, "r") as f:
                    img_paths = json.load(f)
            else:
                img_paths = self.download_and_extract()
                with open(dfile, "w") as f:
                    json.dump(img_paths, f)
        except Exception as e:
            raise e
        return img_paths


class ZippedDataset(AbstractDataset):
    """
    This class is used to store simple datasets made of a single uploaded .zip file
    """

    zip_file = models.FileField(upload_to=path_datasets, max_length=500)

    def extract_images(self):
        try:
            temp_dir = Path(settings.MEDIA_ROOT) / "datasets" / "temp" / f"{self.id}"
            temp_dir.mkdir(parents=True, exist_ok=True)

            target_dir = self.full_path
            is_new = not target_dir.exists()
            if is_new:
                target_dir.mkdir(parents=True, exist_ok=True)

            zip_path = f"{self.full_path}.zip"
            if not Path(zip_path).exists():
                raise ValueError("Zip file not found")

            try:
                with ZipFile(zip_path, "r") as zip_ref:
                    image_files = [
                        f
                        for f in zip_ref.namelist()
                        if Path(f).suffix.lower() in IMG_EXTENSIONS
                    ]
                    if not image_files:
                        raise ValueError("No image files found in zip")

                    if not is_new and len(image_files) == len(
                        list(target_dir.iterdir())
                    ):
                        return list(target_dir.iterdir())

                    zip_ref.extractall(temp_dir)
                    for img_path in image_files:
                        source = temp_dir / img_path
                        target = target_dir / Path(img_path).name
                        if source.exists() and not target.exists():
                            source.rename(target)
            finally:
                if temp_dir.exists():
                    shutil.rmtree(temp_dir)

        except Exception as e:
            raise e
        return list(target_dir.iterdir())

    @property
    def images(self) -> dict[str, Path]:
        """
        Check if images have been extracted
        """
        try:
            dataset_dir = self.full_path
            if not dataset_dir.exists() or not list(dataset_dir.iterdir()):
                img_paths = self.extract_images()
            else:
                img_paths = list(dataset_dir.iterdir())
        except Exception as e:
            raise e
        return {fullpath.name: fullpath for fullpath in img_paths}


class CropList(models.Model):
    """
    DB instance + json file to define zones coordinates in a dataset
    base of clustering/similarity/vectorization task
    bounding boxes / full images
    """

    pass<|MERGE_RESOLUTION|>--- conflicted
+++ resolved
@@ -48,10 +48,7 @@
     iiif_manifests = URLListModelField(
         verbose_name="IIIF Manifest URLs",
         help_text="The URLs to the IIIF manifests of the dataset",
-<<<<<<< HEAD
-=======
         blank=True,
->>>>>>> dd0269b8
         null=True,
     )
     pdf_file = models.FileField(upload_to=path_datasets, max_length=500, null=True)
