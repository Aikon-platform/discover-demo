--- conflicted
+++ resolved
@@ -85,11 +85,8 @@
         # ensure zip_dataset or iiif_manifests is provided
         if not super().is_valid():
             return False
-<<<<<<< HEAD
         if self.__dataset:
             return True
-=======
->>>>>>> 84d3f192
         if not self.cleaned_data.get("dataset_zip") and not self.cleaned_data.get(
             "dataset_iiif_manifests"
         ):
